--- conflicted
+++ resolved
@@ -3,10 +3,6 @@
 import pandas as pd
 import numpy as np
 from tkinter import font as tkfont
-<<<<<<< HEAD
-# Note: You may need to install the ttkthemes package using pip install ttkthemes
-=======
->>>>>>> 9371e481
 from ttkthemes import ThemedTk
 import matplotlib.pyplot as plt
 from matplotlib.backends.backend_tkagg import FigureCanvasTkAgg
@@ -189,26 +185,18 @@
     def create_pie_chart(self):
         fig, ax = plt.subplots(figsize=(4, 4))
         data = self.new_df.iloc[self.current_index]
-<<<<<<< HEAD
         numeric_data = data._get_numeric_data()
         labels = [col for col in numeric_data.index if col not in ['QuestionID', 'validPoll']]
         sizes = [numeric_data[label] for label in labels if pd.notnull(numeric_data[label])]
-=======
-        labels = [col for col in data.index if col not in ['QuestionID', 'validPoll', 'StudyNote']]
-        sizes = [data[label] for label in labels]
->>>>>>> 9371e481
         ax.pie(sizes, labels=labels, autopct='%1.1f%%', startangle=90)
         ax.axis('equal')
         return fig
 
-<<<<<<< HEAD
-=======
         fig = self.create_pie_chart()
         canvas = FigureCanvasTkAgg(fig, master=self.processed_frame)
         canvas.draw()
         canvas.get_tk_widget().pack()
 
->>>>>>> 9371e481
     def previous_question(self):
         if self.current_index > 0:
             self.current_index -= 1
